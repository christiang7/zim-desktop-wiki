#!/usr/bin/python3

import sys
import os

<<<<<<< HEAD
if len(sys.argv) != 4:
	print('Usage: %s directory with depth' % sys.argv[0])
=======
if len(sys.argv) != 5:
	print 'Usage: %s directory width depth random_links' % sys.argv[0]
>>>>>>> 17f85154
	sys.exit(1)

root, width, depth, links = sys.argv[1:]
width = int(width)
depth = int(depth)
n_links = int(links)

assert not os.path.exists(root), 'Need new directory'

name = 'some_page_%i_%i'
content = '''\
Content-Type: text/x-zim-wiki
Wiki-Format: zim 0.26

====== {title} ======
//Some test data//

Foooo Bar!

{links}
'''
content += ('la la laaa' * 20 + '\n') * 10


import random

def random_links(depth):
	links = []
	for n in range(random.randint(0, n_links)):
		links.append("[[%s]]\n" % random_name(depth))
	return ''.join(links)


def random_name(depth):
	i = random.randint(0, width)
	return name % (depth, i)


def populate_level(path, j):
    path += os.path.sep
    os.mkdir(path)
    d = 1

    for i in range(width):
        myname = name % (j, i)

        file = path + myname + '.txt'
        print('>', file)
        fh = open(file, 'w')
        fh.write(content.format(
			title=myname,
			links=random_links(j)
		))
        fh.close()

        if j < depth:
            d += populate_level(path + myname, j + 1)

    return d

d = populate_level(root, 0)
f = d * width

print('Total %i files %i directories' % (f, d))
print('Done')<|MERGE_RESOLUTION|>--- conflicted
+++ resolved
@@ -3,13 +3,8 @@
 import sys
 import os
 
-<<<<<<< HEAD
-if len(sys.argv) != 4:
-	print('Usage: %s directory with depth' % sys.argv[0])
-=======
 if len(sys.argv) != 5:
-	print 'Usage: %s directory width depth random_links' % sys.argv[0]
->>>>>>> 17f85154
+	print('Usage: %s directory width depth random_links' % sys.argv[0])
 	sys.exit(1)
 
 root, width, depth, links = sys.argv[1:]
