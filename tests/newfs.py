--- conflicted
+++ resolved
@@ -104,15 +104,11 @@
 
 		# Test home folder fallback
 		f = FilePath('~non-existing-user/foo')
-<<<<<<< HEAD
+		homedirname = HOME.dirname or '' # Build environments may have HOME set as e.g. '/builddir'
 		self.assertIn(f.path, (
 			P(os.path.expanduser('~non-existing-user/foo')),
-			P('/'.join((HOME.dirname, 'non-existing-user', 'foo')))
+			P('/'.join((homedirname, 'non-existing-user', 'foo')))
 		))
-=======
-		homedirname = HOME.dirname or '' # Build environments may have HOME set as e.g. '/builddir'
-		self.assertEqual(f.path, P('/'.join((homedirname, 'non-existing-user', 'foo'))))
->>>>>>> 182b9fe0
 
 
 	def testShareDrivePath(self):
