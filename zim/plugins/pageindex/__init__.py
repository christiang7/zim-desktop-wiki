--- conflicted
+++ resolved
@@ -400,10 +400,6 @@
 		self._autoexpanded = None
 		self._autoexpand = True
 		self._autocollapse = True
-<<<<<<< HEAD
-#		self._last_selected_path = None
-=======
->>>>>>> 910ec7b2
 
 		column = Gtk.TreeViewColumn('_pages_')
 		column.set_expand(True)
@@ -479,13 +475,6 @@
 		mytreeiter = model.get_user_data(treeiter)
 		selected_path = self.get_selected_path()
 
-<<<<<<< HEAD
-#		if self._last_selected_path == selected_path:
-#			return
-#		self._last_selected_path = selected_path
-#
-=======
->>>>>>> 910ec7b2
 		if self._autocollapse:
 			self.restore_autoexpanded_path()
 
